// Copyright (c) 2012, Suryandaru Triandana <syndtr@gmail.com>
// All rights reserved.
//
// Use of this source code is governed by a BSD-style license that can be
// found in the LICENSE file.

package leveldb

import (
	"fmt"
	"io"
	"os"
	"sync"

	"github.com/syndtr/goleveldb/leveldb/errors"
	"github.com/syndtr/goleveldb/leveldb/journal"
	"github.com/syndtr/goleveldb/leveldb/opt"
	"github.com/syndtr/goleveldb/leveldb/storage"
)

// ErrManifestCorrupted records manifest corruption. This error will be
// wrapped with errors.ErrCorrupted.
type ErrManifestCorrupted struct {
	Field  string
	Reason string
}

func (e *ErrManifestCorrupted) Error() string {
	return fmt.Sprintf("leveldb: manifest corrupted (field '%s'): %s", e.Field, e.Reason)
}

func newErrManifestCorrupted(fd storage.FileDesc, field, reason string) error {
	return errors.NewErrCorrupted(fd, &ErrManifestCorrupted{field, reason})
}

// session represent a persistent database session.
type session struct {
	// Need 64-bit alignment.
	stNextFileNum    int64 // current unused file number
	stJournalNum     int64 // current journal file number; need external synchronization
	stPrevJournalNum int64 // prev journal file number; no longer used; for compatibility with older version of leveldb
	stTempFileNum    int64
	stSeqNum         uint64 // last mem compacted seq; need external synchronization

	stor     *iStorage // 底层是 file storage
	storLock storage.Locker
	o        *cachedOptions
	icmp     *iComparer
	tops     *tOps

	manifest       *journal.Writer
	manifestWriter storage.Writer
	manifestFd     storage.FileDesc

	stCompPtrs  []internalKey // compaction pointers; need external synchronization
	stVersion   *version      // current version
	ntVersionID int64         // next version id to assign
	refCh       chan *vTask   // 注：reference version task
	relCh       chan *vTask   // 注：release version task
	deltaCh     chan *vDelta
	abandon     chan int64
	closeC      chan struct{}
	closeW      sync.WaitGroup
	vmu         sync.Mutex

	// Testing fields
	fileRefCh chan chan map[int64]int // channel used to pass current reference stat
}

// Creates new initialized session instance.
func newSession(stor storage.Storage, o *opt.Options) (s *session, err error) {
	if stor == nil {
		return nil, os.ErrInvalid
	}
	storLock, err := stor.Lock()
	if err != nil {
		return
	}
	s = &session{
		stor:      newIStorage(stor),
		storLock:  storLock,
		refCh:     make(chan *vTask),
		relCh:     make(chan *vTask),
		deltaCh:   make(chan *vDelta),
		abandon:   make(chan int64),
		fileRefCh: make(chan chan map[int64]int),
		closeC:    make(chan struct{}),
	}
	s.setOptions(o)
	s.tops = newTableOps(s)

	s.closeW.Add(1)
	go s.refLoop()
	s.setVersion(nil, newVersion(s))
	s.log("log@legend F·NumFile S·FileSize N·Entry C·BadEntry B·BadBlock Ke·KeyError D·DroppedEntry L·Level Q·SeqNum T·TimeElapsed")
	return
}

// Close session.
func (s *session) close() {
	s.tops.close()
	if s.manifest != nil {
		s.manifest.Close()
	}
	if s.manifestWriter != nil {
		s.manifestWriter.Close()
	}
	s.manifest = nil
	s.manifestWriter = nil
	s.setVersion(nil, &version{s: s, closing: true, id: s.ntVersionID})

	// Close all background goroutines
	close(s.closeC)
	s.closeW.Wait()
}

// Release session lock.
func (s *session) release() {
	s.storLock.Unlock()
}

// Create a new database session; need external synchronization.
func (s *session) create() error {
	// create manifest
	return s.newManifest(nil, nil)
}

// Recover a database session; need external synchronization.
func (s *session) recover() (err error) {
	defer func() {
		if os.IsNotExist(err) {
			// Don't return os.ErrNotExist if the underlying storage contains
			// other files that belong to LevelDB. So the DB won't get trashed.
			if fds, _ := s.stor.List(storage.TypeAll); len(fds) > 0 {
				err = &errors.ErrCorrupted{Err: errors.New("database entry point either missing or corrupted")}
			}
		}
	}()

	fd, err := s.stor.GetMeta()
	if err != nil {
		return
	}

	reader, err := s.stor.Open(fd)
	if err != nil {
		return
	}
	defer reader.Close()

	var (
		// Options.
		strict = s.o.GetStrict(opt.StrictManifest)

		jr      = journal.NewReader(reader, dropper{s, fd}, strict, true)
		rec     = &sessionRecord{}
		staging = s.stVersion.newStaging()
	)
	for {
		var r io.Reader
		r, err = jr.Next()
		if err != nil {
			if err == io.EOF {
				err = nil
				break
			}
			return errors.SetFd(err, fd)
		}

		err = rec.decode(r)
		if err == nil {
			// save compact pointers
			for _, r := range rec.compPtrs {
				s.setCompPtr(r.level, r.ikey)
			}
			// commit record to version staging
			staging.commit(rec)
		} else {
			err = errors.SetFd(err, fd)
			if strict || !errors.IsCorrupted(err) {
				return
			}
			s.logf("manifest error: %v (skipped)", errors.SetFd(err, fd))
		}
		rec.resetCompPtrs()
		rec.resetAddedTables()
		rec.resetDeletedTables()
	}

	switch {
	case !rec.has(recComparer):
		return newErrManifestCorrupted(fd, "comparer", "missing")
	case rec.comparer != s.icmp.uName():
		return newErrManifestCorrupted(fd, "comparer", fmt.Sprintf("mismatch: want '%s', got '%s'", s.icmp.uName(), rec.comparer))
	case !rec.has(recNextFileNum):
		return newErrManifestCorrupted(fd, "next-file-num", "missing")
	case !rec.has(recJournalNum):
		return newErrManifestCorrupted(fd, "journal-file-num", "missing")
	case !rec.has(recSeqNum):
		return newErrManifestCorrupted(fd, "seq-num", "missing")
	}

	s.manifestFd = fd
	s.setVersion(rec, staging.finish(false))
	s.setNextFileNum(rec.nextFileNum)
	s.recordCommited(rec)
	return nil
}

// Commit session; need external synchronization.
<<<<<<< HEAD
// r: 保存 new version 相比于当前 version 的 change
=======
// Commit 一次 compaction
>>>>>>> 537b7291
func (s *session) commit(r *sessionRecord, trivial bool) (err error) {
	v := s.version()
	defer v.release()

	// spawn new version based on current version
	// 记录在 current version 中！
	nv := v.spawn(r, trivial)

	// abandon useless version id to prevent blocking version processing loop.
	defer func() {
		if err != nil {
			s.abandon <- nv.id
			s.logf("commit@abandon useless vid D%d", nv.id)
		}
	}()

	if s.manifest == nil {
		// manifest journal writer not yet created, create one
		// why: 为什么要传 r，而不是传 nil ? 应该是保存新的全量 version 到 manifest 中就可以了 ?
		// nv 已经是新的 version 了
		err = s.newManifest(r, nv)
	} else if s.manifest.Size() >= s.o.GetMaxManifestFileSize() {
		// pass nil sessionRecord to avoid over-reference table file
		// 当 manifest 的大小超出了阈值，就把 new version 里面的 SSTables 刷到一个全新的 manifest 里面
		// 这个 manifest 就只包含 atRecord，不会有 dtRecord 了
		err = s.newManifest(nil, nv)
	} else {
		// 当前已经有了 manifest，就将 version 的变更继续写在这个 manifest 中
		err = s.flushManifest(r)
	}

	// finally, apply new version if no error rise
	// 注意：这一步是在 new version 的 manifest 写入成功了之后才做的 version 切换
	if err == nil {
		s.setVersion(r, nv)
	}

	return
}<|MERGE_RESOLUTION|>--- conflicted
+++ resolved
@@ -208,11 +208,8 @@
 }
 
 // Commit session; need external synchronization.
-<<<<<<< HEAD
 // r: 保存 new version 相比于当前 version 的 change
-=======
 // Commit 一次 compaction
->>>>>>> 537b7291
 func (s *session) commit(r *sessionRecord, trivial bool) (err error) {
 	v := s.version()
 	defer v.release()

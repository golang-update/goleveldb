// Copyright (c) 2012, Suryandaru Triandana <syndtr@gmail.com>
// All rights reserved.
//
// Use of this source code is governed by a BSD-style license that can be
// found in the LICENSE file.

package leveldb

import (
	"fmt"
	"sync/atomic"
	"time"
	"unsafe"

	"github.com/syndtr/goleveldb/leveldb/iterator"
	"github.com/syndtr/goleveldb/leveldb/opt"
	"github.com/syndtr/goleveldb/leveldb/util"
)

type tSet struct {
	level int
	table *tFile
}

// 保存每个层级的文件信息以及判断是否需要更新compaction相关的变量
type version struct {
	id int64 // unique monotonous increasing version id
	s  *session

	levels []tFiles

	// Level that should be compacted next and its compaction score.
	// Score < 1 means compaction is not strictly needed. These fields
	// are initialized by computeCompaction()
	cLevel int
	cScore float64

	cSeek unsafe.Pointer // 保存 tSet，需要被 compaction 的下一个 SSTable？

	closing  bool
	ref      int
	released bool
}

// newVersion creates a new version with an unique monotonous increasing id.
func newVersion(s *session) *version {
	id := atomic.AddInt64(&s.ntVersionID, 1)
	nv := &version{s: s, id: id - 1}
	return nv
}

func (v *version) incref() {
	if v.released {
		panic("already released")
	}

	v.ref++
	if v.ref == 1 {
		select {
		case v.s.refCh <- &vTask{vid: v.id, files: v.levels, created: time.Now()}:
			// We can use v.levels directly here since it is immutable.
		case <-v.s.closeC:
			v.s.log("reference loop already exist")
		}
	}
}

// 释放 version
// 当一个 version 引用计数减为 0 时，可以删除掉这个 version
func (v *version) releaseNB() {
	v.ref--
	if v.ref > 0 {
		return
	} else if v.ref < 0 {
		panic("negative version ref")
	}

	// 当 reference count 减少到 0 时，释放 version
	select {
	case v.s.relCh <- &vTask{vid: v.id, files: v.levels, created: time.Now()}:
		// We can use v.levels directly here since it is immutable.
	case <-v.s.closeC:
		v.s.log("reference loop already exist")
	}

	v.released = true
}

func (v *version) release() {
	v.s.vmu.Lock()
	v.releaseNB()
	v.s.vmu.Unlock()
}

// 因为 version 上有当前的 SSTable 信息，所以一些使用 SSTable 进行查询的方法定义在了 version 上
func (v *version) walkOverlapping(aux tFiles, ikey internalKey, f func(level int, t *tFile) bool, lf func(level int) bool) {
	ukey := ikey.ukey()

	// Aux level.
	if aux != nil {
		for _, t := range aux {
			// 注意：使用的是 user key 来判定是否和 SSTable 的 range 重叠
			if t.overlaps(v.s.icmp, ukey, ukey) {
				if !f(-1, t) {
					return
				}
			}
		}

		if lf != nil && !lf(-1) {
			return
		}
	}

	// Walk tables level-by-level.
	for level, tables := range v.levels {
		if len(tables) == 0 {
			continue
		}

		if level == 0 {
			// Level-0 files may overlap each other. Find all files that
			// overlap ukey.
			for _, t := range tables {
				if t.overlaps(v.s.icmp, ukey, ukey) { // 按照 ukey 来做判定
					if !f(level, t) {
						return
					}
				}
			}
		} else {

			// Searches smallest index of tables whose its largest
			// key is after or equal with given key.
			// 找 SSTable 最小的 index，其 imax 大于等于 ikey，这个 SSTable 就是潜在的 table
			if i := tables.searchMax(v.s.icmp, ikey); i < len(tables) {
				t := tables[i]
				if v.s.icmp.uCompare(ukey, t.imin.ukey()) >= 0 {
					if !f(level, t) {
						return
					}
				}
			}
		}

		if lf != nil && !lf(level) {
			// lf 内部会判断是否在 level-0 上已经找到，如果已经找到的话，这里会 return，就不会继续往下找了
			return
		}
	}
}

// 在 SSTable 中查找 ikey
// v 上说明了本次查询所有的 SSTable
func (v *version) get(aux tFiles, ikey internalKey, ro *opt.ReadOptions, noValue bool) (value []byte, tcomp bool, err error) {
	if v.closing {
		return nil, false, ErrClosed
	}

	ukey := ikey.ukey()
	sampleSeeks := !v.s.o.GetDisableSeeksCompaction() // 如果 seek 的时候 miss 过多，需要出发 compaction

	var (
		tset  *tSet
		tseek bool // 注：trigger seek compaction?

		// Level-0.
		zfound bool   // 标记 level-0 上已经找到了要找的 key，不可以继续往下找了，因为 level-0 上的数据肯定是最新的，如果继续往下找的话就可能找到旧的数据了
		zseq   uint64 // 用来和找到的 seq number 做比较，当遇到更大的 seq number 时更新结果，使用离 snapshot 最近的结果
		zkt    keyType
		zval   []byte
	)

	err = ErrNotFound

	// Since entries never hop across level, finding key/value
	// in smaller level make later levels irrelevant.
	v.walkOverlapping(aux, ikey,
		// 在一个 SSTable 内部查找，返回是否还需要继续到别的 SSTable 中搜索
		func(level int, t *tFile) bool {
			if sampleSeeks && level >= 0 && !tseek {
				if tset == nil {
					tset = &tSet{level, t}
				} else {
					// 当 tSet 不为 nil 时，tSet 保存的是之前一个 SSTable，之前的 SSTable 没有找到这个 key，所以要 consume 一次 seekNumber
					tseek = true
				}
			}

			var (
				fikey, fval []byte
				ferr        error
			)
			// 查询的是 internal key
			if noValue {
				fikey, ferr = v.s.tops.findKey(t, ikey, ro)
			} else {
				fikey, fval, ferr = v.s.tops.find(t, ikey, ro)
			}

			switch ferr {
			case nil:
			case ErrNotFound:
				// 在一个 SSTable 中没找到的话要继续寻找
				return true
			default:
				err = ferr
				// 查询过程中出错，就结束查询，不继续在别的 SSTable 中查询
				return false
			}

			if fukey, fseq, fkt, fkerr := parseInternalKey(fikey); fkerr == nil {
				if v.s.icmp.uCompare(ukey, fukey) == 0 {
					// Level <= 0 may overlaps each-other.
					if level <= 0 {
						if fseq >= zseq {
							// 使用更大的 seq number，越大的 seq number 越新，越靠近 snapshot
							zfound = true
							zseq = fseq
							zkt = fkt
							zval = fval
						}
					} else {
						switch fkt {
						case keyTypeVal:
							value = fval
							err = nil
						case keyTypeDel:
							// 这里因为处于 level 0 之下的 level，一旦发现了 ukey，就不用继续找了，所以不存在更新结果的情况，value 不用给 reset 成 nil
							// 只会赋值一次
						default:
							panic("leveldb: invalid internalKey type")
						}
						// 在 level 0 以下的层，一旦发现了就不用继续向下找了
						return false
					}
				}
			} else {
				err = fkerr
				// 查询过程中出错，就结束查询，不继续在别的 SSTable 中查询
				return false
			}

			return true
		}, func(level int) bool {
			// 遍历完 level-0 之后会调用这个函数，检查是否在 level-0 中已经发现了 key
			// 如果 zfound，就要返回结果了，不可以继续往下找了，不然的话可能会找到下层 level 上的、旧的数据
			if zfound {
				switch zkt {
				case keyTypeVal:
					value = zval
					err = nil
				case keyTypeDel:
				default:
					panic("leveldb: invalid internalKey type")
				}
				return false
			}

			// 对 level-0 之下的 level，调用是都返回 true，继续往下找
			// 所以 lf 这个函数只是对 zfound，“在 level-0 上是否找到”生效，用来终止向下的查找
			return true
		})

	// 感觉这里 consume seek 的条件有点鲁莽，如果这个 key 本来就是不存在的，目前看来也会 consume 一次 seek
	// 应该是最终这个 key 被找到了，然后对和它有 overlap 的 SSTable 都去 consume 一次 seek？
	if tseek && tset.table.consumeSeek() <= 0 {
		tcomp = atomic.CompareAndSwapPointer(&v.cSeek, nil, unsafe.Pointer(tset))
	}

	return
}

// 触发 ikey 所在
func (v *version) sampleSeek(ikey internalKey) (tcomp bool) {
	var tset *tSet

	v.walkOverlapping(nil, ikey, func(level int, t *tFile) bool {
		if tset == nil {
			tset = &tSet{level, t}
			return true
		}
		if tset.table.consumeSeek() <= 0 {
			tcomp = atomic.CompareAndSwapPointer(&v.cSeek, nil, unsafe.Pointer(tset))
		}
		return false
	}, nil)

	return
}

func (v *version) getIterators(slice *util.Range, ro *opt.ReadOptions) (its []iterator.Iterator) {
	strict := opt.GetStrict(v.s.o.Options, ro, opt.StrictReader)
	for level, tables := range v.levels {
		if level == 0 {
			// Merge all level zero files together since they may overlap.
			for _, t := range tables {
				its = append(its, v.s.tops.newIterator(t, slice, ro))
			}
		} else if len(tables) != 0 {
			its = append(its, iterator.NewIndexedIterator(tables.newIndexIterator(v.s.tops, v.s.icmp, slice, ro), strict))
		}
	}
	return
}

func (v *version) newStaging() *versionStaging {
	return &versionStaging{base: v}
}

// Spawn a new version based on this version.
func (v *version) spawn(r *sessionRecord, trivial bool) *version {
	staging := v.newStaging()
	staging.commit(r) // 将变更记录、收集到 version staging 中
	return staging.finish(trivial)
}

<<<<<<< HEAD
// 把 version 中的 SSTables，全量转化为 atRecords
=======
// 把 v 的所有 level 都添加到 r 中
>>>>>>> 537b7291
func (v *version) fillRecord(r *sessionRecord) {
	for level, tables := range v.levels {
		for _, t := range tables {
			r.addTableFile(level, t)
		}
	}
}

func (v *version) tLen(level int) int {
	if level < len(v.levels) {
		return len(v.levels[level])
	}
	return 0
}

func (v *version) offsetOf(ikey internalKey) (n int64, err error) {
	for level, tables := range v.levels {
		for _, t := range tables {
			if v.s.icmp.Compare(t.imax, ikey) <= 0 {
				// Entire file is before "ikey", so just add the file size
				n += t.size
			} else if v.s.icmp.Compare(t.imin, ikey) > 0 {
				// Entire file is after "ikey", so ignore
				if level > 0 {
					// Files other than level 0 are sorted by meta->min, so
					// no further files in this level will contain data for
					// "ikey".
					break
				}
			} else {
				// "ikey" falls in the range for this table. Add the
				// approximate offset of "ikey" within the table.
				if m, err := v.s.tops.offsetOf(t, ikey); err == nil {
					n += m
				} else {
					return 0, err
				}
			}
		}
	}

	return
}

// maxLevel 通常只用于 testing，prod 使用中取 0
func (v *version) pickMemdbLevel(umin, umax []byte, maxLevel int) (level int) {
	if maxLevel > 0 {
		if len(v.levels) == 0 {
			return maxLevel
		}
		if !v.levels[0].overlaps(v.s.icmp, umin, umax, true) {
			var overlaps tFiles
			for ; level < maxLevel; level++ {
				if pLevel := level + 1; pLevel >= len(v.levels) {
					return maxLevel
				} else if v.levels[pLevel].overlaps(v.s.icmp, umin, umax, false) {
					break
				}
				if gpLevel := level + 2; gpLevel < len(v.levels) {
					overlaps = v.levels[gpLevel].getOverlaps(overlaps, v.s.icmp, umin, umax, false)
					if overlaps.size() > int64(v.s.o.GetCompactionGPOverlaps(level)) {
						break
					}
				}
			}
		}
	}
	return
}

func (v *version) computeCompaction() {
	// Precomputed best level for next compaction
	bestLevel := int(-1)
	bestScore := float64(-1)

	statFiles := make([]int, len(v.levels))
	statSizes := make([]string, len(v.levels))
	statScore := make([]string, len(v.levels))
	statTotSize := int64(0)

	for level, tables := range v.levels {
		var score float64
		size := tables.size()
		if level == 0 {
			// We treat level-0 specially by bounding the number of files
			// instead of number of bytes for two reasons:
			//
			// (1) With larger write-buffer sizes, it is nice not to do too
			// many level-0 compaction.
			//
			// (2) The files in level-0 are merged on every read and
			// therefore we wish to avoid too many files when the individual
			// file size is small (perhaps because of a small write-buffer
			// setting, or very high compression ratios, or lots of
			// overwrites/deletions).
			score = float64(len(tables)) / float64(v.s.o.GetCompactionL0Trigger())
		} else {
			score = float64(size) / float64(v.s.o.GetCompactionTotalSize(level))
		}

		if score > bestScore {
			bestLevel = level
			bestScore = score
		}

		statFiles[level] = len(tables)
		statSizes[level] = shortenb(size)
		statScore[level] = fmt.Sprintf("%.2f", score)
		statTotSize += size
	}

	v.cLevel = bestLevel
	v.cScore = bestScore

	v.s.logf("version@stat F·%v S·%s%v Sc·%v", statFiles, shortenb(statTotSize), statSizes, statScore)
}

func (v *version) needCompaction() bool {
	return v.cScore >= 1 || atomic.LoadPointer(&v.cSeek) != nil
}

type tablesScratch struct {
	added   map[int64]atRecord
	deleted map[int64]struct{}
}

// 描述下一个 version 相比于 base version 的变化，增加了哪些 SSTable，删掉了哪些 SSTable
type versionStaging struct {
	base   *version
	levels []tablesScratch
}

// 之所以叫 "Scratch"，是因为我们需要收集 rec 形成这个 version staging，收集的过程像是 from the scratch
func (p *versionStaging) getScratch(level int) *tablesScratch {
	if level >= len(p.levels) {
		newLevels := make([]tablesScratch, level+1)
		copy(newLevels, p.levels)
		p.levels = newLevels
	}
	return &(p.levels[level])
}

func (p *versionStaging) commit(r *sessionRecord) {
	// Deleted tables.
	for _, r := range r.deletedTables {
		scratch := p.getScratch(r.level)
		if r.level < len(p.base.levels) && len(p.base.levels[r.level]) > 0 {
			// 只有 base version 真的有要删的这个 level，这里做一个简单的预 check
			if scratch.deleted == nil {
				scratch.deleted = make(map[int64]struct{})
			}
			scratch.deleted[r.num] = struct{}{}
		}
		if scratch.added != nil {
			// 如果是要删的，就不能继续在 add 里面了，预处理
			delete(scratch.added, r.num)
		}
	}

	// New tables.
	for _, r := range r.addedTables {
		scratch := p.getScratch(r.level)
		if scratch.added == nil {
			scratch.added = make(map[int64]atRecord)
		}
		scratch.added[r.num] = r
		if scratch.deleted != nil {
			delete(scratch.deleted, r.num)
		}
	}
}

// 由 version staging 构建一个新的 version
func (p *versionStaging) finish(trivial bool) *version {
	// Build new version.
	nv := newVersion(p.base.s)
	numLevel := len(p.levels)
	if len(p.base.levels) > numLevel {
		numLevel = len(p.base.levels)
	}
	nv.levels = make([]tFiles, numLevel)
	for level := 0; level < numLevel; level++ {
		var baseTabels tFiles
		if level < len(p.base.levels) {
			baseTabels = p.base.levels[level]
		}

		if level < len(p.levels) {
			scratch := p.levels[level]

			// Short circuit if there is no change at all.
			if len(scratch.added) == 0 && len(scratch.deleted) == 0 {
				nv.levels[level] = baseTabels
				continue
			}

			var nt tFiles
			// Prealloc list if possible.
			if n := len(baseTabels) + len(scratch.added) - len(scratch.deleted); n > 0 {
				nt = make(tFiles, 0, n)
			}

			// Base tables.
			for _, t := range baseTabels {
				if _, ok := scratch.deleted[t.fd.Num]; ok {
					continue
				}
				if _, ok := scratch.added[t.fd.Num]; ok {
					continue
				}
				nt = append(nt, t)
			}

			// Avoid resort if only files in this level are deleted
			if len(scratch.added) == 0 {
				nv.levels[level] = nt
				continue
			}

			// For normal table compaction, one compaction will only involve two levels
			// of files. And the new files generated after merging the source level and
			// source+1 level related files can be inserted as a whole into source+1 level
			// without any overlap with the other source+1 files.
			//
			// When the amount of data maintained by leveldb is large, the number of files
			// per level will be very large. While qsort is very inefficient for sorting
			// already ordered arrays. Therefore, for the normal table compaction, we use
			// binary search here to find the insert index to insert a batch of new added
			// files directly instead of using qsort.
			if trivial && len(scratch.added) > 0 {
				added := make(tFiles, 0, len(scratch.added))
				for _, r := range scratch.added {
					added = append(added, tableFileFromRecord(r))
				}
				if level == 0 {
					added.sortByNum()
					index := nt.searchNumLess(added[len(added)-1].fd.Num)
					nt = append(nt[:index], append(added, nt[index:]...)...)
				} else {
					added.sortByKey(p.base.s.icmp)
					_, amax := added.getRange(p.base.s.icmp)
					index := nt.searchMin(p.base.s.icmp, amax)
					nt = append(nt[:index], append(added, nt[index:]...)...)
				}
				nv.levels[level] = nt
				continue
			}

			// New tables.
			for _, r := range scratch.added {
				nt = append(nt, tableFileFromRecord(r))
			}

			if len(nt) != 0 {
				// Sort tables.
				if level == 0 {
					nt.sortByNum()
				} else {
					nt.sortByKey(p.base.s.icmp)
				}

				nv.levels[level] = nt
			}
		} else {
			nv.levels[level] = baseTabels
		}
	}

	// Trim levels.
	n := len(nv.levels)
	for ; n > 0 && nv.levels[n-1] == nil; n-- {
	}
	nv.levels = nv.levels[:n]

	// Compute compaction score for new version.
	nv.computeCompaction()

	return nv
}

type versionReleaser struct {
	v    *version
	once bool
}

func (vr *versionReleaser) Release() {
	v := vr.v
	v.s.vmu.Lock()
	if !vr.once {
		v.releaseNB()
		vr.once = true
	}
	v.s.vmu.Unlock()
}<|MERGE_RESOLUTION|>--- conflicted
+++ resolved
@@ -315,11 +315,7 @@
 	return staging.finish(trivial)
 }
 
-<<<<<<< HEAD
-// 把 version 中的 SSTables，全量转化为 atRecords
-=======
-// 把 v 的所有 level 都添加到 r 中
->>>>>>> 537b7291
+// 把 version 中的所有 level 上的所有 SSTable，全量转化到 r.atRecord 中，作为需要 add 的 tables
 func (v *version) fillRecord(r *sessionRecord) {
 	for level, tables := range v.levels {
 		for _, t := range tables {
